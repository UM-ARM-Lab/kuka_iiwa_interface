#!/usr/bin/env python3

#####################################################
#                                                   #
#   Copyright (c) 2017, UM-ARM-LAB                  #
#                                                   #
#   Arm Wrench Republisher                          #
#                                                   #
#####################################################

# Listens to robot feedback, extracts and republishes just the wrench data
# Useful for plotting directly in rviz, or otherwise.

 

import rclpy
from victor_hardware_interfaces.msg import MotionStatus
from geometry_msgs.msg import WrenchStamped, Wrench, Vector3

hand_to_frame = {'left': 'victor_left_gripper_palm_surface',
                 'right': 'victor_right_gripper_palm_surface'}

def publish_wrench(data, hand, hand_wrench_pub):
    wr = data.estimated_external_wrench
    wrench_msg = Wrench()
<<<<<<< HEAD
 
    wrench_msg.force = Vector3(x=wr.x, y=wr.y,z= wr.z)
    wrench_msg.torque = Vector3(x = wr.c, y= wr.b, z = wr.a)
=======
    wrench_msg.force = Vector3(x = wr.x, y = wr.y, z = wr.z)
    wrench_msg.torque = Vector3(x = wr.c,y = wr.b, z =wr.a)
>>>>>>> f4b7960f

    wrench_stamped_msg = WrenchStamped()
    wrench_stamped_msg.wrench = wrench_msg
    wrench_stamped_msg.header.stamp = data.header.stamp  # Use the timestamp from the incoming data
    wrench_stamped_msg.header.frame_id = hand_to_frame[hand]

    hand_wrench_pub[hand].publish(wrench_stamped_msg)

def listener():
    rclpy.init()
    node = rclpy.create_node('wrench_republisher')
    node.get_logger().info('Wrench republisher started')

    hand_wrench_pub = {
        'left': node.create_publisher(WrenchStamped, 'left_gripper/wrench', 10),
        'right': node.create_publisher(WrenchStamped, 'right_gripper/wrench', 10)
    }

    left_subscriber = node.create_subscription(MotionStatus, 'left_arm/motion_status', lambda msg: publish_wrench(msg, 'left', hand_wrench_pub), 10)
    right_subscriber = node.create_subscription(MotionStatus, 'right_arm/motion_status', lambda msg: publish_wrench(msg, 'right', hand_wrench_pub), 10)

    rclpy.spin(node)

if __name__ == '__main__':
    listener()<|MERGE_RESOLUTION|>--- conflicted
+++ resolved
@@ -23,14 +23,8 @@
 def publish_wrench(data, hand, hand_wrench_pub):
     wr = data.estimated_external_wrench
     wrench_msg = Wrench()
-<<<<<<< HEAD
- 
-    wrench_msg.force = Vector3(x=wr.x, y=wr.y,z= wr.z)
-    wrench_msg.torque = Vector3(x = wr.c, y= wr.b, z = wr.a)
-=======
     wrench_msg.force = Vector3(x = wr.x, y = wr.y, z = wr.z)
     wrench_msg.torque = Vector3(x = wr.c,y = wr.b, z =wr.a)
->>>>>>> f4b7960f
 
     wrench_stamped_msg = WrenchStamped()
     wrench_stamped_msg.wrench = wrench_msg
