#!/usr/bin/env python3

from math import radians
from threading import Lock
from array import array
import rclpy
from rclpy.node import Node
from sensor_msgs.msg import JointState
from victor_hardware_interfaces.msg import MotionStatus
from victor_hardware_interfaces.msg import Robotiq3FingerStatus


def compute_finger_angles(control):
    # the control is from 0 to 1, however, the relationship takes 0 to 255
    g = control * 255
    max_angle = [70.0, 90.0, 43.0]
    min_3 = -55.0
    m1 = max_angle[0] / 140.0
    m2 = max_angle[1] / 100.0

    # http://motion.pratt.duke.edu/papers/IUCS-TR711-Franchi-gripper.pdf
    # Based on the relationship from the documentation, set each joint angle based on the "phase" of the motion
    if g <= 110.0:
        theta1 = m1 * g
        theta2 = 0
        theta3 = -m1 * g
    elif 110.0 < g <= 140.0:
        theta1 = m1 * g
        theta2 = 0
        theta3 = min_3
    elif 140.0 < g <= 240.0:
        theta1 = max_angle[0]
        theta2 = m2 * (g - 140)
        theta3 = min_3
    else:
        theta1 = max_angle[0]
        theta2 = max_angle[1]
        theta3 = min_3

    return [radians(theta1), radians(theta2), radians(theta3)]


def compute_scissor_angle(control):
    # 0 corresponds to fully open at -16 degrees, 1 is fully closed with at +10 degrees
    return radians(26.0 * control - 16.0)


class VictorJointStatePublisher(Node):
    def __init__(self):
        super().__init__("victor_joint_state_publisher")
        # We don't want to do this programatically, because the callback functions are using assuming a specific order
        # for the joints. We could change the callback functions to remove this assumption, but that would increase the
        # complexity of the callback functions
        self.joint_names = [
            'victor_left_arm_joint_1',
            'victor_left_arm_joint_2',
            'victor_left_arm_joint_3',
            'victor_left_arm_joint_4',
            'victor_left_arm_joint_5',
            'victor_left_arm_joint_6',
            'victor_left_arm_joint_7',
            'victor_right_arm_joint_1',
            'victor_right_arm_joint_2',
            'victor_right_arm_joint_3',
            'victor_right_arm_joint_4',
            'victor_right_arm_joint_5',
            'victor_right_arm_joint_6',
            'victor_right_arm_joint_7',
            'l_finger_middle_joint_1',
            'l_finger_middle_joint_2',
            'l_finger_middle_joint_3',
            'l_palm_finger_1_joint',
            'l_finger_1_joint_1',
            'l_finger_1_joint_2',
            'l_finger_1_joint_3',
            'l_palm_finger_2_joint',
            'l_finger_2_joint_1',
            'l_finger_2_joint_2',
            'l_finger_2_joint_3',
            'r_finger_middle_joint_1',
            'r_finger_middle_joint_2',
            'r_finger_middle_joint_3',
            'r_palm_finger_1_joint',
            'r_finger_1_joint_1',
            'r_finger_1_joint_2',
            'r_finger_1_joint_3',
            'r_palm_finger_2_joint',
            'r_finger_2_joint_1',
            'r_finger_2_joint_2',
            'r_finger_2_joint_3',
        ]

        # Set up the output message with default values
        self.joint_state_lock = Lock()
        self.joint_state_msg = JointState()
        self.joint_state_msg.name = self.joint_names
        self.joint_state_msg.position = [0.] * len(self.joint_names)
        self.joint_state_msg.velocity = []
        self.joint_state_msg.effort = [0.] * len(self.joint_names)
        print(self.joint_state_msg.position)
        # Set up the publishers and subscribers that will be used
        self.joint_state_pub = self.create_publisher(JointState, "joint_states", 10)
        self.left_arm_sub = self.create_subscription(MotionStatus, "left_arm/motion_status", self.left_arm_motion_status_callback, 10)
        self.right_arm_sub = self.create_subscription(MotionStatus, "right_arm/motion_status", self.right_arm_motion_status_callback, 10)
        self.left_gripper_sub = self.create_subscription(Robotiq3FingerStatus, "left_arm/gripper_status", self.left_gripper_motion_status_callback,
                                                         10)
        self.right_gripper_sub = self.create_subscription(Robotiq3FingerStatus, "right_arm/gripper_status", self.right_gripper_motion_status_callback,
                                                          10)
<<<<<<< HEAD
        print("?s?S?S?")
=======
>>>>>>> f4b7960f
        # Create timer to publish joint states at 100Hz
        self.create_timer(0.01, self.publish_joint_values)

    def left_arm_motion_status_callback(self, motion_status):
        print("left arm motion status callback")
        self.set_arm_position_values(motion_status, offset=0)
        self.set_arm_effort_values(motion_status, offset=0)

    def right_arm_motion_status_callback(self, motion_status):
        self.set_arm_position_values(motion_status, offset=7)
        self.set_arm_effort_values(motion_status, offset=7)

    def left_gripper_motion_status_callback(self, gripper_status):
        self.set_gripper_position_values(gripper_status, offset=14)

    def right_gripper_motion_status_callback(self, gripper_status):
        self.set_gripper_position_values(gripper_status, offset=25)

    def set_arm_position_values(self, motion_status, offset):
        with self.joint_state_lock:
            self.joint_state_msg.position[offset + 0] = motion_status.measured_joint_position.joint_1
            self.joint_state_msg.position[offset + 1] = motion_status.measured_joint_position.joint_2
            self.joint_state_msg.position[offset + 2] = motion_status.measured_joint_position.joint_3
            self.joint_state_msg.position[offset + 3] = motion_status.measured_joint_position.joint_4
            self.joint_state_msg.position[offset + 4] = motion_status.measured_joint_position.joint_5
            self.joint_state_msg.position[offset + 5] = motion_status.measured_joint_position.joint_6
            self.joint_state_msg.position[offset + 6] = motion_status.measured_joint_position.joint_7

    def set_gripper_position_values(self, gripper_status, offset):
        with self.joint_state_lock:
            self.joint_state_msg.position[offset + 0: offset + 3] = array("d", compute_finger_angles(
                gripper_status.finger_a_status.position))

            self.joint_state_msg.position[offset + 3] = compute_scissor_angle(gripper_status.scissor_status.position)
            self.joint_state_msg.position[offset + 4: offset + 7] = array("d", compute_finger_angles(
                gripper_status.finger_b_status.position))

            self.joint_state_msg.position[offset + 7] = compute_scissor_angle(gripper_status.scissor_status.position)
            self.joint_state_msg.position[offset + 8: offset + 11] = array("d", compute_finger_angles(
                gripper_status.finger_c_status.position))

    def set_arm_effort_values(self, motion_status, offset):
        # We use measured joint torque for now. As Kuka mentioned, it is the currently measured "raw" torque sensor
        # data. There is an estimated_external_torque message, which is the current external torque sensor data for
        # this robot.
        with self.joint_state_lock:
            self.joint_state_msg.effort[offset + 0] = motion_status.measured_joint_torque.joint_1
            self.joint_state_msg.effort[offset + 1] = motion_status.measured_joint_torque.joint_2
            self.joint_state_msg.effort[offset + 2] = motion_status.measured_joint_torque.joint_3
            self.joint_state_msg.effort[offset + 3] = motion_status.measured_joint_torque.joint_4
            self.joint_state_msg.effort[offset + 4] = motion_status.measured_joint_torque.joint_5
            self.joint_state_msg.effort[offset + 5] = motion_status.measured_joint_torque.joint_6
            self.joint_state_msg.effort[offset + 6] = motion_status.measured_joint_torque.joint_7

    def publish_joint_values(self):
        with self.joint_state_lock:
            self.joint_state_msg.header.stamp = self.get_clock().now().to_msg()
            self.joint_state_pub.publish(self.joint_state_msg)


def main():
    rclpy.init()
    node = VictorJointStatePublisher()
    print(node.joint_state_msg.position)
    rclpy.spin(node)


if __name__ == '__main__':
    main()<|MERGE_RESOLUTION|>--- conflicted
+++ resolved
@@ -106,10 +106,7 @@
                                                          10)
         self.right_gripper_sub = self.create_subscription(Robotiq3FingerStatus, "right_arm/gripper_status", self.right_gripper_motion_status_callback,
                                                           10)
-<<<<<<< HEAD
         print("?s?S?S?")
-=======
->>>>>>> f4b7960f
         # Create timer to publish joint states at 100Hz
         self.create_timer(0.01, self.publish_joint_values)
 
