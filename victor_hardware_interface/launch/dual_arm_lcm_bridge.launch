<launch>
    <arg name="model"                        default="$(find victor_description)/urdf/victor.urdf.xacro"/>
    <arg name="arm_command_gui"              default="false"/>
    <!-- Note that changing these from the default requires matching changes in the Java code -->
    <arg name="left_arm_recv_url"            default="udp://10.10.10.10:30002"/>
    <arg name="right_arm_recv_url"           default="udp://10.10.10.10:30001"/>

    <param name="robot_description" command="$(find xacro)/xacro --xacro-ns --inorder $(arg model)"/>
    <node pkg="victor_hardware_interface" type="joint_state_publisher.py" name="joint_state_publisher"/>
    <node pkg="robot_state_publisher"     type="robot_state_publisher"    name="robot_state_publisher"/>
    <node pkg="victor_hardware_interface" type="arm_command_gui.py"       name="arm_command_gui"    if="$(arg arm_command_gui)"/>
    
    <include file="$(find victor_hardware_interface)/launch/mocap_to_victor_static_transforms.launch">
        <arg name="use_sim_time" value="false"/>
    </include>

    <group ns="left_arm">
        <node pkg="victor_hardware_interface" type="victor_hardware_interface_arm_wrapper_node" name="left_arm_lcm_bridge_node" required="true" output="screen">
            <param name="cartesian_pose_frame"  type="string" value="victor_left_arm_world_frame_kuka"/>
            <param name="send_lcm_url"          type="string" value="udp://10.10.10.12:30000" />
            <param name="recv_lcm_url"          type="string" value="$(arg left_arm_recv_url)"/>
        </node>
    </group>

    <group ns="right_arm">
        <node pkg="victor_hardware_interface" type="victor_hardware_interface_arm_wrapper_node" name="right_arm_lcm_bridge_node" required="true" output="screen">
            <param name="cartesian_pose_frame"  type="string" value="victor_right_arm_world_frame_kuka"/>
            <param name="send_lcm_url"          type="string" value="udp://10.10.10.11:30000"/>
            <param name="recv_lcm_url"          type="string" value="$(arg right_arm_recv_url)"/>
        </node>
    </group>

    <node pkg="joy"                       type="joy_node"                  name="xbox_joystick"/>
    <node pkg="victor_hardware_interface" type="xbox_control.py"           name="xbox_to_victor"/>
    <node pkg="victor_hardware_interface" type="arm_wrench_republisher.py" name="arm_wrench_republisher" output="screen"/>
<<<<<<< HEAD
    <node pkg="victor_hardware_interface" type="grasp_status_node.py"
          name="grasp_status"/>
=======
    <node pkg="victor_hardware_interface" type="grasp_status_node.py"      name="grasp_status"/>
>>>>>>> 8be8e9de

</launch><|MERGE_RESOLUTION|>--- conflicted
+++ resolved
@@ -33,11 +33,6 @@
     <node pkg="joy"                       type="joy_node"                  name="xbox_joystick"/>
     <node pkg="victor_hardware_interface" type="xbox_control.py"           name="xbox_to_victor"/>
     <node pkg="victor_hardware_interface" type="arm_wrench_republisher.py" name="arm_wrench_republisher" output="screen"/>
-<<<<<<< HEAD
-    <node pkg="victor_hardware_interface" type="grasp_status_node.py"
-          name="grasp_status"/>
-=======
     <node pkg="victor_hardware_interface" type="grasp_status_node.py"      name="grasp_status"/>
->>>>>>> 8be8e9de
 
 </launch>