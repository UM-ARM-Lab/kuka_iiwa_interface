--- conflicted
+++ resolved
@@ -106,28 +106,23 @@
 
 if __name__ == "__main__":
     rospy.init_node("manual_motion")
-<<<<<<< HEAD
+
+    control_mode_params = vu.get_joint_impedance_params(vu.Stiffness.MEDIUM)
+    control_mode_params.joint_path_execution_params.joint_relative_velocity = 1.0
 
     print "initializing left arm ...",
     sys.stdout.flush()
-    result = vu.set_control_mode(ControlMode.JOINT_IMPEDANCE, "left_arm", vu.Stiffness.MEDIUM)
+    result = vu.send_new_control_mode("left_arm", control_mode_params)
     while not result.success:
-        result = vu.set_control_mode(ControlMode.JOINT_IMPEDANCE, "left_arm", vu.Stiffness.MEDIUM)
+        result = vu.send_new_control_mode("left_arm", control_mode_params)
     print "done"
 
     print "initializing right arm ...",
     sys.stdout.flush()
-    result = vu.set_control_mode(ControlMode.JOINT_IMPEDANCE, "right_arm", vu.Stiffness.MEDIUM)
+    result = vu.send_new_control_mode("right_arm", control_mode_params)
     while not result.success:
-        result = vu.set_control_mode(ControlMode.JOINT_IMPEDANCE, "right_arm", vu.Stiffness.MEDIUM)
+        result = vu.send_new_control_mode("right_arm", control_mode_params)
     print "done"
-=======
-    print "initializing"
-    control_mode_params = vu.get_joint_impedance_params(vu.Stiffness.MEDIUM)
-    control_mode_params.joint_path_execution_params.joint_relative_velocity = 1.0
-    vu.send_new_control_mode("left_arm", control_mode_params)
-    vu.send_new_control_mode("right_arm", control_mode_params)
->>>>>>> 63837bef
 
     left = ManualMotion("left_arm")
     right = ManualMotion("right_arm")
